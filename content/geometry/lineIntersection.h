/**
<<<<<<< HEAD
 * Author: Ulf Lundstrom
 * Date: 2009-03-21
 * Source:
 * Description: If a unik intersetion point of the lines going through s1,e1 and s2,e2 exists r is set to this point and 1 is returned. If no intersection point exists 0 is returned and if infinitely many exists -1 is returned. If s1==e1 or s2==e2 -1 is returned. The wrong position will be returned if P is Point<int> and the intersection point does not have integer coordinates. Products are used in intermediate steps so watch out for overflow if using int or long long.
 * Status: tested
 * Usage: 
 * 	point<double> intersection;
 * 	if (1 == LineIntersection(s1,e1,s2,e2,intersection))
 * 		cout << "intersection point at " << intersection << endl;
 */
=======
Author: Ulf Lundstrom
Date: 2009-03-21
Description: If a unik intersetion point of the lines going through s1,e1 and s2,e2 exists r is set to this point and 1 is returned. If no intersection point exists 0 is returned and if infinitely many exists -1 is returned. If s1==e1 or s2==e2 -1 is returned. The wrong position will be returned if P is Point<int> and the intersection point does not have integer coordinates. Products of three coordinates are used in intermediate steps so watch out for overflow if using int or long long.
Status: tested
Usage: 
	point<double> intersection;
	if (1 == LineIntersection(s1,e1,s2,e2,intersection))
		cout << "intersection point at " << intersection << endl;
*/
>>>>>>> 7d664a7a
#pragma once
#include "Point.h"

template <class P>
int lineIntersection(const P& s1, const P& e1, const P& s2,
		const P& e2, P& r) {
	if ((e1-s1).cross(e2-s2)) { //if not parallell
		r = s2-(e2-s2)*(e1-s1).cross(s2-s1)/(e1-s1).cross(e2-s2);
		return 1;
	} else
		return -((e1-s1).cross(s2-s1)==0 || s2==e2);
}<|MERGE_RESOLUTION|>--- conflicted
+++ resolved
@@ -1,26 +1,14 @@
 /**
-<<<<<<< HEAD
  * Author: Ulf Lundstrom
  * Date: 2009-03-21
  * Source:
- * Description: If a unik intersetion point of the lines going through s1,e1 and s2,e2 exists r is set to this point and 1 is returned. If no intersection point exists 0 is returned and if infinitely many exists -1 is returned. If s1==e1 or s2==e2 -1 is returned. The wrong position will be returned if P is Point<int> and the intersection point does not have integer coordinates. Products are used in intermediate steps so watch out for overflow if using int or long long.
+ * Description: If a unik intersetion point of the lines going through s1,e1 and s2,e2 exists r is set to this point and 1 is returned. If no intersection point exists 0 is returned and if infinitely many exists -1 is returned. If s1==e1 or s2==e2 -1 is returned. The wrong position will be returned if P is Point<int> and the intersection point does not have integer coordinates. Products of three coordinates are used in intermediate steps so watch out for overflow if using int or long long.
  * Status: tested
  * Usage: 
  * 	point<double> intersection;
  * 	if (1 == LineIntersection(s1,e1,s2,e2,intersection))
  * 		cout << "intersection point at " << intersection << endl;
  */
-=======
-Author: Ulf Lundstrom
-Date: 2009-03-21
-Description: If a unik intersetion point of the lines going through s1,e1 and s2,e2 exists r is set to this point and 1 is returned. If no intersection point exists 0 is returned and if infinitely many exists -1 is returned. If s1==e1 or s2==e2 -1 is returned. The wrong position will be returned if P is Point<int> and the intersection point does not have integer coordinates. Products of three coordinates are used in intermediate steps so watch out for overflow if using int or long long.
-Status: tested
-Usage: 
-	point<double> intersection;
-	if (1 == LineIntersection(s1,e1,s2,e2,intersection))
-		cout << "intersection point at " << intersection << endl;
-*/
->>>>>>> 7d664a7a
 #pragma once
 #include "Point.h"
 
