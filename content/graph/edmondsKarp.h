--- conflicted
+++ resolved
@@ -6,18 +6,8 @@
  * Status: Working
  */
 
-<<<<<<< HEAD
-template<class T>
-T edmondsKarp(vector<map<int, T> >& graph, int source, int sink)
-{
-	if(source == sink)
-		return numeric_limits<T>::max();
-
-=======
 template<class T> T edmondsKarp(vector<map<int, T> >& graph, int source, int sink) {
 	if(source == sink) return numeric_limits<T>::max();
-	typedef typename map<int, T>::iterator iterator;
->>>>>>> 630f7037
 	T flow = 0;
 	vector<int> prevNode(graph.size()), bfs(graph.size());
 
@@ -29,16 +19,8 @@
 
 		for(int bfsPos = 0; bfsPos < bfsEnd && prevNode[sink] == -1; ++bfsPos) {
 			int x = bfs[bfsPos];
-<<<<<<< HEAD
-
-			trav(it, graph[x])
-			{
-				if(prevNode[it->first] == -1 && it->second > 0)
-				{
-=======
-			for(iterator it = graph[x].begin(); it != graph[x].end(); ++it)	{
+			trav(it, graph[x]) {
 				if(prevNode[it->first] == -1 && it->second > 0)	{
->>>>>>> 630f7037
 					prevNode[it->first] = x;
 					bfs[bfsEnd++] = it->first;
 				}
